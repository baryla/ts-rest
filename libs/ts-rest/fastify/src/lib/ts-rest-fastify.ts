--- conflicted
+++ resolved
@@ -253,11 +253,8 @@
  * @param options - options for the routers
  */
 const registerRoute = <TAppRoute extends AppRoute>(
-<<<<<<< HEAD
-  routeImpl: AppRouteImplementationOrOptions<AppRouteMutationWithParams>,
-=======
+  // routeImpl: AppRouteImplementationOrOptions<AppRouteMutationWithParams>,
   routeImpl: AppRouteImplementation<AppRoute>,
->>>>>>> efcb58d7
   appRoute: TAppRoute,
   app: fastify.FastifyInstance,
   options: RegisterRouterOptions
