import { initContract, TsRestResponseError } from '@ts-rest/core';
import { initServer, RequestValidationErrorSchema } from './ts-rest-fastify';
import { z } from 'zod';
import fastify from 'fastify';
import * as supertest from 'supertest';

const c = initContract();

const contract = c.router({
  test: {
    method: 'GET',
    path: '/test',
    responses: {
      200: z.object({
        foo: z.string(),
      }),
    },
  },
  ping: {
    method: 'POST',
    path: '/ping',
    body: z.object({
      ping: z.string(),
    }),
    responses: {
      200: z.object({
        pong: z.string(),
      }),
      400: RequestValidationErrorSchema,
    },
  },
  noContent: {
    method: 'POST',
    path: '/no-content',
    body: c.noBody(),
    responses: {
      204: c.noBody(),
    },
  },
  testPathParams: {
    method: 'GET',
    path: '/test/:id',
    pathParams: z.object({
      id: z.string(),
    }),
    responses: {
      200: z.object({
        id: z.string(),
      }),
    },
  },
  returnsTheWrongData: {
    method: 'GET',
    path: '/wrong',
    responses: {
      200: z.object({
        foo: z.string(),
      }),
    },
  },
});

jest.setTimeout(30000);

describe('ts-rest-fastify', () => {
  const s = initServer();

  const router = s.router(contract, {
    test: async ({ request, reply }) => {
      expect(request.routeConfig.tsRestRoute).toEqual(contract.test);
      expect(request.routeOptions.config.tsRestRoute).toEqual(contract.test);
      expect(reply.context.config.tsRestRoute).toEqual(contract.test);

      return {
        status: 200,
        body: {
          foo: 'bar',
        },
      };
    },
    ping: s.route(contract.ping, async ({ body }) => {
      return {
        status: 200,
        body: {
          pong: body.ping,
        },
      };
    }),
    noContent: async () => {
      return {
        status: 204,
        body: undefined,
      };
    },
    testPathParams: async ({ params }) => {
      return {
        status: 200,
        body: {
          id: params.id,
        },
      };
    },
    returnsTheWrongData: async () => {
      return {
        status: 200,
        body: {
          foo: 'bar',
          bar: 'foo', // this is extra
        },
      };
    },
  });

  it('should instantiate fastify routes', async () => {
    const app = fastify({ logger: false });

    s.registerRouter(contract, router, app, {
      logInitialization: false,
    });

    await app.ready();

    const response = await supertest(app.server).get('/test');

    expect(response.statusCode).toEqual(200);
    expect(response.body).toEqual({ foo: 'bar' });
  });

  it('should instantiate fastify routes using plugin instance', async () => {
    const app = fastify({ logger: false });

    app.register(s.plugin(router));

    await app.ready();

    const response = await supertest(app.server).get('/test');

    expect(response.statusCode).toEqual(200);
    expect(response.body).toEqual({ foo: 'bar' });
  });

  it('should allow for options when using plugin instance', async () => {
    const app = fastify({ logger: false });

    app.register(s.plugin(router), {
      responseValidation: true,
    });

    await app.ready();

    const response = await supertest(app.server).get('/wrong');

    expect(response.statusCode).toEqual(200);
    expect(response.body).toEqual({ foo: 'bar' });
  });

  it('should parse body correctly', async () => {
    const app = fastify({ logger: false });

    s.registerRouter(contract, router, app, {
      logInitialization: false,
    });

    await app.ready();

    const response = await supertest(app.server)
      .post('/ping')
      .send({ ping: 'foo' });

    expect(response.statusCode).toEqual(200);
    expect(response.body).toEqual({ pong: 'foo' });
  });

  it("should throw error if body doesn't match", async () => {
    const app = fastify({ logger: false });

    s.registerRouter(contract, router, app, {
      logInitialization: false,
    });

    await app.ready();

    const response = await supertest(app.server).post('/ping').send({});

    expect(response.statusCode).toEqual(400);
    expect(response.body).toEqual({
      bodyErrors: {
        issues: [
          {
            code: 'invalid_type',
            expected: 'string',
            message: 'Required',
            path: ['ping'],
            received: 'undefined',
          },
        ],
        name: 'ZodError',
      },
      headerErrors: null,
      pathParameterErrors: null,
      queryParameterErrors: null,
    });
    expect(() =>
      RequestValidationErrorSchema.parse(response.body),
    ).not.toThrowError();
  });

  it('should handle no content response', async () => {
    const app = fastify({ logger: false });

    s.registerRouter(contract, router, app, {
      logInitialization: false,
    });

    await app.ready();

    const response = await supertest(app.server).post('/no-content');

    expect(response.statusCode).toEqual(204);
    expect(response.text).toEqual('');
    expect(response.header['content-type']).toBeUndefined();
    expect(response.header['content-length']).toBeUndefined();
  });

  it("should allow for custom error handler if body doesn't match", async () => {
    const app = fastify({ logger: false });

    s.registerRouter(contract, router, app, {
      logInitialization: false,
      requestValidationErrorHandler: (err, request, reply) => {
        return reply.status(500).send({
          numberOfBodyErrors: err.body?.issues.length,
        });
      },
    });

    await app.ready();

    const response = await supertest(app.server).post('/ping').send({});

    expect(response.statusCode).toEqual(500);
    expect(response.body).toEqual({
      numberOfBodyErrors: 1,
    });
  });

  it('should parse path params correctly', async () => {
    const app = fastify({ logger: false });

    s.registerRouter(contract, router, app, {
      logInitialization: false,
    });

    await app.ready();

    const response = await supertest(app.server).get('/test/foo');

    expect(response.statusCode).toEqual(200);
    expect(response.body).toEqual({ id: 'foo' });
  });

  it('should remove extra properties from request body', async () => {
    const contract = c.router({
      echo: {
        method: 'POST',
        path: '/echo',
        body: z.object({
          foo: z.string(),
        }),
        responses: {
          200: z.any(),
        },
      },
    });

    const router = s.router(contract, {
      echo: async ({ body }) => {
        return {
          status: 200,
          body: body,
        };
      },
    });

    const app = fastify({ logger: false });

    s.registerRouter(contract, router, app);

    await app.ready();

    const response = await supertest(app.server).post('/echo').send({
      foo: 'bar',
      bar: 'foo',
    });
    expect(response.body).toEqual({ foo: 'bar' });
  });

  it('options.responseValidation true should remove extra properties', async () => {
    const app = fastify({ logger: false });

    s.registerRouter(contract, router, app, {
      logInitialization: false,
      responseValidation: true,
    });

    await app.ready();

    const response = await supertest(app.server).get('/wrong');

    expect(response.statusCode).toEqual(200);
    expect(response.body).toEqual({ foo: 'bar' });
  });

  it('options.responseValidation false should not remove extra properties', async () => {
    const app = fastify({ logger: false });

    s.registerRouter(contract, router, app, {
      logInitialization: false,
      responseValidation: false,
    });

    await app.ready();

    const response = await supertest(app.server).get('/wrong');

    expect(response.statusCode).toEqual(200);
    expect(response.body).toEqual({ foo: 'bar', bar: 'foo' });
  });

  it('prefixed contract should work with fastify', async () => {
    const postsContractNested = c.router(
      {
        getPost: {
          path: '/:postId',
          method: 'GET',
          responses: { 200: c.type<{ id: string }>() },
        },
      },
      { pathPrefix: '/posts' },
    );
    const postsContract = c.router(
      {
        posts: postsContractNested,
      },
      { pathPrefix: '/v1' },
    );
    const router = s.router(postsContract, {
      posts: {
        getPost: async ({ params }) => {
          return { status: 200, body: { id: params.postId } };
        },
      },
    });
    const app = fastify();
    s.registerRouter(postsContract, router, app);

    await app.ready();

    const response = await supertest(app.server).get('/v1/posts/10');

    expect(response.statusCode).toEqual(200);
    expect(response.body).toEqual({ id: '10' });
  });

  it('prefixed contract should work with fastify sub-routers', async () => {
    const postsContractNested = c.router(
      {
        getPost: {
          path: '/:postId',
          method: 'GET',
          responses: { 200: c.type<{ id: string }>() },
        },
      },
      { pathPrefix: '/posts' },
    );

    const mainContract = c.router(
      {
        health: {
          method: 'GET',
          path: '/health',
          responses: { 200: c.type<{ message: string }>() },
        },
        posts: postsContractNested,
      },
      { pathPrefix: '/v1' },
    );

    const postsRouter = s.router(mainContract.posts, {
      getPost: async ({ params }) => {
        return { status: 200, body: { id: params.postId } };
      },
    });

    const router = s.router(mainContract, {
      health: async () => {
        return { status: 200, body: { message: 'ok' } };
      },
      posts: postsRouter,
    });

    const app = fastify();
    s.registerRouter(mainContract, router, app);

    await app.ready();

    await supertest(app.server).get('/v1/posts/10').expect(200, { id: '10' });
    await supertest(app.server)
      .get('/v1/health')
      .expect(200, { message: 'ok' });
  });

  it('should handle non-json response types from contract', async () => {
    const c = initContract();

    const nonJsonContract = c.router({
      postIndex: {
        method: 'POST',
        path: `/index.html`,
        body: z.object({
          echoHtml: z.string(),
        }),
        responses: {
          200: c.otherResponse({
            contentType: 'text/html',
            body: z.string().regex(/^<([a-z][a-z0-9]*)\b[^>]*>(.*?)<\/\1>$/im),
          }),
        },
      },
      getRobots: {
        method: 'GET',
        path: `/robots.txt`,
        responses: {
          200: c.otherResponse({
            contentType: 'text/plain',
            body: c.type<string>(),
          }),
        },
      },
      getCss: {
        method: 'GET',
        path: '/style.css',
        responses: {
          200: c.otherResponse({
            contentType: 'text/css',
            body: c.type<string>(),
          }),
        },
      },
    });

    const nonJsonRouter = s.router(nonJsonContract, {
      postIndex: async ({ body: { echoHtml } }) => {
        return {
          status: 200,
          body: echoHtml,
        };
      },
      getRobots: async () => {
        return {
          status: 200,
          body: 'User-agent: * Disallow: /',
        };
      },
      getCss: async () => {
        return {
          status: 200,
          body: 'body { color: red; }',
        };
      },
    });

    const app = fastify({ logger: false });

    s.registerRouter(nonJsonContract, nonJsonRouter, app, {
      logInitialization: false,
      responseValidation: true,
    });

    app.setErrorHandler((err, request, reply) => {
      reply.status(500).send('Response validation failed');
    });

    await app.ready();

    const responseHtml = await supertest(app.server).post('/index.html').send({
      echoHtml: '<h1>hello world</h1>',
    });
    expect(responseHtml.status).toEqual(200);
    expect(responseHtml.text).toEqual('<h1>hello world</h1>');
    expect(responseHtml.header['content-type']).toEqual('text/html');

    const responseHtmlFail = await supertest(app.server)
      .post('/index.html')
      .send({
        echoHtml: 'hello world',
      });
    expect(responseHtmlFail.status).toEqual(500);
    expect(responseHtmlFail.text).toEqual('Response validation failed');
    expect(responseHtmlFail.header['content-type']).toEqual(
      'text/plain; charset=utf-8',
    );

    const responseTextPlain = await supertest(app.server).get('/robots.txt');
    expect(responseTextPlain.status).toEqual(200);
    expect(responseTextPlain.text).toEqual('User-agent: * Disallow: /');
    expect(responseTextPlain.header['content-type']).toEqual('text/plain');

    const responseCss = await supertest(app.server).get('/style.css');
    expect(responseCss.status).toEqual(200);
    expect(responseCss.text).toEqual('body { color: red; }');
    expect(responseCss.header['content-type']).toEqual('text/css');
  });

<<<<<<< HEAD
  it('should be able to use a hook on a single endpoint', async () => {
    const contract = c.router({
      getMe: {
        method: 'GET',
        path: '/me',
        responses: { 200: z.boolean() },
      },
    });

    const router = s.router(contract, {
      getMe: {
        hooks: {
          preValidation: async (request, reply) => {
            reply.status(401).send({ message: 'Unauthorized' });
          },
        },
        handler() {
          return { status: 200, body: true };
        },
      },
    });

    const app = fastify();
    app.register(s.plugin(router));

    await app.ready();

    const response = await supertest(app.server).get('/me');

    expect(response.statusCode).toEqual(401);
    expect(response.body).toEqual({ message: 'Unauthorized' });
  });

  it('should be able to use multiple hooks on a single endpoint', async () => {
    let calledTimes = 0;
    const contract = c.router({
      getMe: {
        method: 'GET',
        path: '/me',
        responses: { 200: z.boolean() },
      },
    });

    const router = s.router(contract, {
      getMe: {
        hooks: {
          preValidation: async () => {
            calledTimes += 1;
          },
          onRequest: [
            async () => {
              calledTimes += 1;
            },
            (_, __, done) => {
              calledTimes += 1;
              done();
            },
          ],
        },
        handler() {
          return { status: 200, body: true };
        },
      },
    });

    const app = fastify();
    app.register(s.plugin(router));

    await app.ready();

    const response = await supertest(app.server).get('/me');

    expect(response.statusCode).toEqual(200);
    expect(response.body).toBeTruthy();
    expect(calledTimes).toEqual(3);
  });

  it('should be able to use a global hook', async () => {
    const contract = c.router({
      getMe: {
        method: 'GET',
        path: '/me',
        responses: { 200: z.boolean() },
      },
    });

    const router = s.router(contract, {
      getMe: {
        handler() {
          return { status: 200, body: true };
        },
      },
    });

    const app = fastify();
    app.register(s.plugin(router), {
      hooks: {
        onRequest: async (request, reply) => {
          reply.status(401).send({ message: 'Unauthorized' });
        },
      },
    });

    await app.ready();

    const response = await supertest(app.server).get('/me');

    expect(response.statusCode).toEqual(401);
    expect(response.body).toEqual({ message: 'Unauthorized' });
  });

  it('should be able to combine global hooks and route hooks', async () => {
    let calledTimes = 0;
    const contract = c.router({
      getMe: {
        method: 'GET',
        path: '/me',
        responses: { 200: z.boolean() },
=======
  it('should return errors from route handlers', async () => {
    const erroringRouter = s.router(contract, {
      test: async () => {
        throw new Error('not implemented');
      },
      ping: async () => {
        throw new Error('not implemented');
      },
      noContent: async () => {
        throw new Error('not implemented');
      },
      testPathParams: async () => {
        throw new Error('not implemented');
      },
      returnsTheWrongData: async () => {
        throw new Error('not implemented');
      },
    });

    const app = fastify({ logger: false });

    s.registerRouter(contract, erroringRouter, app);

    await app.ready();

    const response = await supertest(app.server)
      .get('/test')
      .timeout(1000)
      .send({});

    expect(response.statusCode).toEqual(500);
    expect(response.body).toEqual({
      error: 'Internal Server Error',
      message: 'not implemented',
      statusCode: 500,
    });
  });

  it('should handle JSON parsing error', async () => {
    const erroringContract = c.router({
      ping: {
        method: 'POST',
        path: '/ping',
        body: z.object({
          ping: z.string(),
        }),
        responses: {
          200: z.object({
            pong: z.string(),
          }),
        },
      },
    });

    const erroringRouter = s.router(erroringContract, {
      ping: async () => {
        throw new Error('not implemented');
      },
    });

    const app = fastify({ logger: false });

    s.registerRouter(erroringContract, erroringRouter, app);

    await app.ready();

    const response = await supertest(app.server)
      .post('/ping')
      .timeout(1000)
      .set('Content-Type', 'application/json')
      .send('{');

    expect(response.statusCode).toEqual(400);
    expect(response.body).toEqual({
      error: 'Bad Request',
      message: 'Unexpected end of JSON input',
      statusCode: 400,
    });
  });

  it('should be able to instantiate two routers and combine them together', async () => {
    const contractA = c.router({
      a: {
        method: 'GET',
        path: '/a',
        responses: {
          200: z.object({
            a: z.string(),
          }),
        },
      },
    });

    const contractB = c.router({
      b: {
        method: 'GET',
        path: '/b',
        responses: {
          200: z.object({
            b: z.string(),
          }),
        },
      },
    });

    const combinedContract = c.router({
      apiA: contractA,
      apiB: contractB,
    });

    const routerA = s.router(contractA, {
      a: async () => {
        return {
          status: 200,
          body: {
            a: 'return',
          },
        };
      },
    });

    const routerB = s.router(contractB, {
      b: async () => {
        return {
          status: 200,
          body: {
            b: 'return',
          },
        };
      },
    });

    const combinedRouter = s.router(combinedContract, {
      apiA: routerA,
      apiB: routerB,
    });

    const app = fastify({ logger: false });

    app.register(s.plugin(combinedRouter));

    await app.ready();

    const responseA = await supertest(app.server).get('/a');
    expect(responseA.statusCode).toEqual(200);
    expect(responseA.body).toEqual({
      a: 'return',
    });

    const responseB = await supertest(app.server).get('/b');
    expect(responseB.statusCode).toEqual(200);
    expect(responseB.body).toEqual({
      b: 'return',
    });
  });

  it('should be able to mix and match combining routers with direct implementation', async () => {
    const contract = c.router({
      apiA: {
        a: {
          method: 'GET',
          path: '/a',
          responses: {
            200: z.object({
              a: z.string(),
            }),
          },
        },
      },
      apiB: {
        b: {
          method: 'GET',
          path: '/b',
          responses: {
            200: z.object({
              b: z.string(),
            }),
          },
        },
      },
    });

    const routerForApiA = s.router(contract.apiA, {
      a: async () => {
        return {
          status: 200,
          body: {
            a: 'return',
          },
        };
      },
    });

    const router = s.router(contract, {
      apiA: routerForApiA,
      apiB: {
        b: async () => {
          return {
            status: 200,
            body: {
              b: 'return',
            },
          };
        },
      },
    });

    const app = fastify({ logger: false });

    app.register(s.plugin(router));

    await app.ready();

    const responseA = await supertest(app.server).get('/a');
    expect(responseA.statusCode).toEqual(200);
    expect(responseA.body).toEqual({
      a: 'return',
    });

    const responseB = await supertest(app.server).get('/b');
    expect(responseB.statusCode).toEqual(200);
    expect(responseB.body).toEqual({
      b: 'return',
    });
  });

  it('should handle thrown TsRestResponseError', async () => {
    const contract = c.router({
      getPost: {
        method: 'GET',
        path: '/posts/:id',
        responses: {
          200: z.object({
            id: z.string().optional(),
          }),
          404: z.object({
            message: z.literal('Not found'),
          }),
          500: c.noBody(),
        },
>>>>>>> 72d356c3
      },
    });

    const router = s.router(contract, {
<<<<<<< HEAD
      getMe: {
        hooks: {
          preValidation: async () => {
            calledTimes += 1;
          },
        },
        handler() {
          return { status: 200, body: true };
        },
      },
    });

    const app = fastify();
    app.register(s.plugin(router), {
      hooks: {
        onRequest: async () => {
          calledTimes += 1;
        },
        preValidation: async () => {
          calledTimes += 1;
        },
      },
    });

    await app.ready();

    const response = await supertest(app.server).get('/me');

    expect(response.statusCode).toEqual(200);
    expect(response.body).toBeTruthy();
    expect(calledTimes).toEqual(3);
=======
      getPost: async ({ params: { id } }) => {
        if (id === '500') {
          throw new TsRestResponseError(contract.getPost, {
            status: 500,
            body: undefined,
          });
        }

        throw new TsRestResponseError(contract.getPost, {
          status: 404,
          body: {
            message: 'Not found',
          },
        });
      },
    });

    const app = fastify({ logger: false });

    app.register(s.plugin(router));

    await app.ready();

    await supertest(app.server)
      .get('/posts/500')
      .expect((res) => {
        expect(res.status).toEqual(500);
        expect(res.text).toEqual('');
      });

    await supertest(app.server)
      .get('/posts/10')
      .expect((res) => {
        expect(res.status).toEqual(404);
        expect(res.body).toEqual({ message: 'Not found' });
      });
>>>>>>> 72d356c3
  });
});<|MERGE_RESOLUTION|>--- conflicted
+++ resolved
@@ -512,7 +512,288 @@
     expect(responseCss.header['content-type']).toEqual('text/css');
   });
 
-<<<<<<< HEAD
+  it('should return errors from route handlers', async () => {
+    const erroringRouter = s.router(contract, {
+      test: async () => {
+        throw new Error('not implemented');
+      },
+      ping: async () => {
+        throw new Error('not implemented');
+      },
+      noContent: async () => {
+        throw new Error('not implemented');
+      },
+      testPathParams: async () => {
+        throw new Error('not implemented');
+      },
+      returnsTheWrongData: async () => {
+        throw new Error('not implemented');
+      },
+    });
+
+    const app = fastify({ logger: false });
+
+    s.registerRouter(contract, erroringRouter, app);
+
+    await app.ready();
+
+    const response = await supertest(app.server)
+      .get('/test')
+      .timeout(1000)
+      .send({});
+
+    expect(response.statusCode).toEqual(500);
+    expect(response.body).toEqual({
+      error: 'Internal Server Error',
+      message: 'not implemented',
+      statusCode: 500,
+    });
+  });
+
+  it('should handle JSON parsing error', async () => {
+    const erroringContract = c.router({
+      ping: {
+        method: 'POST',
+        path: '/ping',
+        body: z.object({
+          ping: z.string(),
+        }),
+        responses: {
+          200: z.object({
+            pong: z.string(),
+          }),
+        },
+      },
+    });
+
+    const erroringRouter = s.router(erroringContract, {
+      ping: async () => {
+        throw new Error('not implemented');
+      },
+    });
+
+    const app = fastify({ logger: false });
+
+    s.registerRouter(erroringContract, erroringRouter, app);
+
+    await app.ready();
+
+    const response = await supertest(app.server)
+      .post('/ping')
+      .timeout(1000)
+      .set('Content-Type', 'application/json')
+      .send('{');
+
+    expect(response.statusCode).toEqual(400);
+    expect(response.body).toEqual({
+      error: 'Bad Request',
+      message: 'Unexpected end of JSON input',
+      statusCode: 400,
+    });
+  });
+
+  it('should be able to instantiate two routers and combine them together', async () => {
+    const contractA = c.router({
+      a: {
+        method: 'GET',
+        path: '/a',
+        responses: {
+          200: z.object({
+            a: z.string(),
+          }),
+        },
+      },
+    });
+
+    const contractB = c.router({
+      b: {
+        method: 'GET',
+        path: '/b',
+        responses: {
+          200: z.object({
+            b: z.string(),
+          }),
+        },
+      },
+    });
+
+    const combinedContract = c.router({
+      apiA: contractA,
+      apiB: contractB,
+    });
+
+    const routerA = s.router(contractA, {
+      a: async () => {
+        return {
+          status: 200,
+          body: {
+            a: 'return',
+          },
+        };
+      },
+    });
+
+    const routerB = s.router(contractB, {
+      b: async () => {
+        return {
+          status: 200,
+          body: {
+            b: 'return',
+          },
+        };
+      },
+    });
+
+    const combinedRouter = s.router(combinedContract, {
+      apiA: routerA,
+      apiB: routerB,
+    });
+
+    const app = fastify({ logger: false });
+
+    app.register(s.plugin(combinedRouter));
+
+    await app.ready();
+
+    const responseA = await supertest(app.server).get('/a');
+    expect(responseA.statusCode).toEqual(200);
+    expect(responseA.body).toEqual({
+      a: 'return',
+    });
+
+    const responseB = await supertest(app.server).get('/b');
+    expect(responseB.statusCode).toEqual(200);
+    expect(responseB.body).toEqual({
+      b: 'return',
+    });
+  });
+
+  it('should be able to mix and match combining routers with direct implementation', async () => {
+    const contract = c.router({
+      apiA: {
+        a: {
+          method: 'GET',
+          path: '/a',
+          responses: {
+            200: z.object({
+              a: z.string(),
+            }),
+          },
+        },
+      },
+      apiB: {
+        b: {
+          method: 'GET',
+          path: '/b',
+          responses: {
+            200: z.object({
+              b: z.string(),
+            }),
+          },
+        },
+      },
+    });
+
+    const routerForApiA = s.router(contract.apiA, {
+      a: async () => {
+        return {
+          status: 200,
+          body: {
+            a: 'return',
+          },
+        };
+      },
+    });
+
+    const router = s.router(contract, {
+      apiA: routerForApiA,
+      apiB: {
+        b: async () => {
+          return {
+            status: 200,
+            body: {
+              b: 'return',
+            },
+          };
+        },
+      },
+    });
+
+    const app = fastify({ logger: false });
+
+    app.register(s.plugin(router));
+
+    await app.ready();
+
+    const responseA = await supertest(app.server).get('/a');
+    expect(responseA.statusCode).toEqual(200);
+    expect(responseA.body).toEqual({
+      a: 'return',
+    });
+
+    const responseB = await supertest(app.server).get('/b');
+    expect(responseB.statusCode).toEqual(200);
+    expect(responseB.body).toEqual({
+      b: 'return',
+    });
+  });
+
+  it('should handle thrown TsRestResponseError', async () => {
+    const contract = c.router({
+      getPost: {
+        method: 'GET',
+        path: '/posts/:id',
+        responses: {
+          200: z.object({
+            id: z.string().optional(),
+          }),
+          404: z.object({
+            message: z.literal('Not found'),
+          }),
+          500: c.noBody(),
+        },
+      },
+    });
+
+    const router = s.router(contract, {
+      getPost: async ({ params: { id } }) => {
+        if (id === '500') {
+          throw new TsRestResponseError(contract.getPost, {
+            status: 500,
+            body: undefined,
+          });
+        }
+
+        throw new TsRestResponseError(contract.getPost, {
+          status: 404,
+          body: {
+            message: 'Not found',
+          },
+        });
+      },
+    });
+
+    const app = fastify({ logger: false });
+
+    app.register(s.plugin(router));
+
+    await app.ready();
+
+    await supertest(app.server)
+      .get('/posts/500')
+      .expect((res) => {
+        expect(res.status).toEqual(500);
+        expect(res.text).toEqual('');
+      });
+
+    await supertest(app.server)
+      .get('/posts/10')
+      .expect((res) => {
+        expect(res.status).toEqual(404);
+        expect(res.body).toEqual({ message: 'Not found' });
+      });
+  });
+
   it('should be able to use a hook on a single endpoint', async () => {
     const contract = c.router({
       getMe: {
@@ -529,7 +810,7 @@
             reply.status(401).send({ message: 'Unauthorized' });
           },
         },
-        handler() {
+        async handler() {
           return { status: 200, body: true };
         },
       },
@@ -572,7 +853,7 @@
             },
           ],
         },
-        handler() {
+        async handler() {
           return { status: 200, body: true };
         },
       },
@@ -601,7 +882,7 @@
 
     const router = s.router(contract, {
       getMe: {
-        handler() {
+        async handler() {
           return { status: 200, body: true };
         },
       },
@@ -631,260 +912,17 @@
         method: 'GET',
         path: '/me',
         responses: { 200: z.boolean() },
-=======
-  it('should return errors from route handlers', async () => {
-    const erroringRouter = s.router(contract, {
-      test: async () => {
-        throw new Error('not implemented');
-      },
-      ping: async () => {
-        throw new Error('not implemented');
-      },
-      noContent: async () => {
-        throw new Error('not implemented');
-      },
-      testPathParams: async () => {
-        throw new Error('not implemented');
-      },
-      returnsTheWrongData: async () => {
-        throw new Error('not implemented');
-      },
-    });
-
-    const app = fastify({ logger: false });
-
-    s.registerRouter(contract, erroringRouter, app);
-
-    await app.ready();
-
-    const response = await supertest(app.server)
-      .get('/test')
-      .timeout(1000)
-      .send({});
-
-    expect(response.statusCode).toEqual(500);
-    expect(response.body).toEqual({
-      error: 'Internal Server Error',
-      message: 'not implemented',
-      statusCode: 500,
-    });
-  });
-
-  it('should handle JSON parsing error', async () => {
-    const erroringContract = c.router({
-      ping: {
-        method: 'POST',
-        path: '/ping',
-        body: z.object({
-          ping: z.string(),
-        }),
-        responses: {
-          200: z.object({
-            pong: z.string(),
-          }),
-        },
-      },
-    });
-
-    const erroringRouter = s.router(erroringContract, {
-      ping: async () => {
-        throw new Error('not implemented');
-      },
-    });
-
-    const app = fastify({ logger: false });
-
-    s.registerRouter(erroringContract, erroringRouter, app);
-
-    await app.ready();
-
-    const response = await supertest(app.server)
-      .post('/ping')
-      .timeout(1000)
-      .set('Content-Type', 'application/json')
-      .send('{');
-
-    expect(response.statusCode).toEqual(400);
-    expect(response.body).toEqual({
-      error: 'Bad Request',
-      message: 'Unexpected end of JSON input',
-      statusCode: 400,
-    });
-  });
-
-  it('should be able to instantiate two routers and combine them together', async () => {
-    const contractA = c.router({
-      a: {
-        method: 'GET',
-        path: '/a',
-        responses: {
-          200: z.object({
-            a: z.string(),
-          }),
-        },
-      },
-    });
-
-    const contractB = c.router({
-      b: {
-        method: 'GET',
-        path: '/b',
-        responses: {
-          200: z.object({
-            b: z.string(),
-          }),
-        },
-      },
-    });
-
-    const combinedContract = c.router({
-      apiA: contractA,
-      apiB: contractB,
-    });
-
-    const routerA = s.router(contractA, {
-      a: async () => {
-        return {
-          status: 200,
-          body: {
-            a: 'return',
-          },
-        };
-      },
-    });
-
-    const routerB = s.router(contractB, {
-      b: async () => {
-        return {
-          status: 200,
-          body: {
-            b: 'return',
-          },
-        };
-      },
-    });
-
-    const combinedRouter = s.router(combinedContract, {
-      apiA: routerA,
-      apiB: routerB,
-    });
-
-    const app = fastify({ logger: false });
-
-    app.register(s.plugin(combinedRouter));
-
-    await app.ready();
-
-    const responseA = await supertest(app.server).get('/a');
-    expect(responseA.statusCode).toEqual(200);
-    expect(responseA.body).toEqual({
-      a: 'return',
-    });
-
-    const responseB = await supertest(app.server).get('/b');
-    expect(responseB.statusCode).toEqual(200);
-    expect(responseB.body).toEqual({
-      b: 'return',
-    });
-  });
-
-  it('should be able to mix and match combining routers with direct implementation', async () => {
-    const contract = c.router({
-      apiA: {
-        a: {
-          method: 'GET',
-          path: '/a',
-          responses: {
-            200: z.object({
-              a: z.string(),
-            }),
-          },
-        },
-      },
-      apiB: {
-        b: {
-          method: 'GET',
-          path: '/b',
-          responses: {
-            200: z.object({
-              b: z.string(),
-            }),
-          },
-        },
-      },
-    });
-
-    const routerForApiA = s.router(contract.apiA, {
-      a: async () => {
-        return {
-          status: 200,
-          body: {
-            a: 'return',
-          },
-        };
       },
     });
 
     const router = s.router(contract, {
-      apiA: routerForApiA,
-      apiB: {
-        b: async () => {
-          return {
-            status: 200,
-            body: {
-              b: 'return',
-            },
-          };
-        },
-      },
-    });
-
-    const app = fastify({ logger: false });
-
-    app.register(s.plugin(router));
-
-    await app.ready();
-
-    const responseA = await supertest(app.server).get('/a');
-    expect(responseA.statusCode).toEqual(200);
-    expect(responseA.body).toEqual({
-      a: 'return',
-    });
-
-    const responseB = await supertest(app.server).get('/b');
-    expect(responseB.statusCode).toEqual(200);
-    expect(responseB.body).toEqual({
-      b: 'return',
-    });
-  });
-
-  it('should handle thrown TsRestResponseError', async () => {
-    const contract = c.router({
-      getPost: {
-        method: 'GET',
-        path: '/posts/:id',
-        responses: {
-          200: z.object({
-            id: z.string().optional(),
-          }),
-          404: z.object({
-            message: z.literal('Not found'),
-          }),
-          500: c.noBody(),
-        },
->>>>>>> 72d356c3
-      },
-    });
-
-    const router = s.router(contract, {
-<<<<<<< HEAD
       getMe: {
         hooks: {
           preValidation: async () => {
             calledTimes += 1;
           },
         },
-        handler() {
+        async handler() {
           return { status: 200, body: true };
         },
       },
@@ -909,43 +947,5 @@
     expect(response.statusCode).toEqual(200);
     expect(response.body).toBeTruthy();
     expect(calledTimes).toEqual(3);
-=======
-      getPost: async ({ params: { id } }) => {
-        if (id === '500') {
-          throw new TsRestResponseError(contract.getPost, {
-            status: 500,
-            body: undefined,
-          });
-        }
-
-        throw new TsRestResponseError(contract.getPost, {
-          status: 404,
-          body: {
-            message: 'Not found',
-          },
-        });
-      },
-    });
-
-    const app = fastify({ logger: false });
-
-    app.register(s.plugin(router));
-
-    await app.ready();
-
-    await supertest(app.server)
-      .get('/posts/500')
-      .expect((res) => {
-        expect(res.status).toEqual(500);
-        expect(res.text).toEqual('');
-      });
-
-    await supertest(app.server)
-      .get('/posts/10')
-      .expect((res) => {
-        expect(res.status).toEqual(404);
-        expect(res.body).toEqual({ message: 'Not found' });
-      });
->>>>>>> 72d356c3
   });
 });